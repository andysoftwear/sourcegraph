--- conflicted
+++ resolved
@@ -18,40 +18,11 @@
 </head>
 
 <body>
-<<<<<<< HEAD
 	<noscript>
 		You need to enable JavaScript to run this app.
 	</noscript>
 	<div id="root"></div>
 	<script src="{{.AssetURL}}/scripts/app.bundle.js?v22"></script>
-=======
-	<div id="nav">
-		<div id="navbar">
-			<div class="header">
-				<!-- Logo -->
-				<a href="/"><img class="spin" src="{{.AssetURL}}/img/sourcegraph-mark.svg" width="24" /></a>
-
-				<!-- Search -->
-				{{if ne .Route "home"}}
-					<div id="search-box-container"></div>
-				{{end}}
-
-				{{with .OpenOnDesktop}}
-					<a href="{{.}}" target="_blank" class="open-on-desktop">
-						<span>Open on desktop</span>
-						<svg class="icon" width="11px" height="9px"><path fill="#FFFFFF" xmlns="http://www.w3.org/2000/svg" id="path10_fill" d="M 6.325 8.4C 6.125 8.575 5.8 8.55 5.625 8.325C 5.55 8.25 5.5 8.125 5.5 8L 5.5 6C 2.95 6 1.4 6.875 0.825 8.7C 0.775 8.875 0.6 9 0.425 9C 0.2 9 -4.44089e-16 8.8 -4.44089e-16 8.575C -4.44089e-16 8.575 -4.44089e-16 8.575 -4.44089e-16 8.55C 0.125 4.825 1.925 2.675 5.5 2.5L 5.5 0.5C 5.5 0.225 5.725 8.88178e-16 6 8.88178e-16C 6.125 8.88178e-16 6.225 0.05 6.325 0.125L 10.825 3.875C 11.025 4.05 11.075 4.375 10.9 4.575C 10.875 4.6 10.85 4.625 10.825 4.65L 6.325 8.4Z"/></svg>
-					</a>
-				{{end}}
-			</div>
-			<div id="advanced-search"></div>
-		</div>
-	</div>
-	<script src="{{.AssetURL}}/scripts/app.bundle.js?v23"></script>
-	<div id="app-container">
-	{{template "Body" .}}
-	</div>
-
->>>>>>> 1a784dbc
 </body>
 
 </html>